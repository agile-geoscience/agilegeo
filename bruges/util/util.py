--- conflicted
+++ resolved
@@ -235,9 +235,6 @@
     first, last = nans[0], nans[-1]
     a[:first] = a[first]
     a[last + 1:] = a[last]
-<<<<<<< HEAD
-    return a
-=======
     return a
 
 
@@ -291,5 +288,4 @@
     >>> apply_along_axes(np.convolve, reflectivity_2d, wavelet, mode='same') 
     """
     mapobj = map(lambda tr: func_1d(tr, kernel, **kwargs), arr)
-    return np.array(list(mapobj))
->>>>>>> d8d3d1a6
+    return np.array(list(mapobj))