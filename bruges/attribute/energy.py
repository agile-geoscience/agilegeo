# -*- coding: utf-8 -*-
"""
Mean-squared energy measurement.

:copyright: 2019 Agile Geoscience
:license: Apache 2.0
"""
import numpy as np
from bruges.filters import convolve


def energy(traces, duration, dt=1):
    """
    Compute an mean-squared energy measurement on seismic data.

    The attribute is computed over the last dimension. That is, time should
    be in the last dimension, so a 100 inline, 100 crossline seismic volume
    with 250 time slices would have shape (100, 100, 250).

    Args:
        traces (ndarray): The data array to use for calculating energy.
        duration (float): the time duration of the window (in seconds), or
            samples if dt=1.
        dt (float): the sample interval of the data (in seconds). Defaults
            to 1 so duration can be in samples.
    Returns:
        ndarray: An array the same dimensions as the input array.
    """
    data = traces.astype(np.float).reshape(-1, traces.shape[-1])
    n_samples = int(duration / dt)
<<<<<<< HEAD

    window = np.ones(n_samples)

    if np.ndim(signal) == 1:
        # Compute the sliding average using a convolution
        energy_data = fftconvolve(signal, window, mode='same') \
                     / n_samples

    elif np.ndim(signal) == 2:
        for trace in range(signal.shape[1]):
            energy_data[:, trace] = fftconvolve(signal[:, trace],
                                                 window,
                                                 mode='same') \
                                     / n_samples

    else:
        raise ValueError('Array must be 1D or 2D')

    return energy_data
=======
    window = np.ones(n_samples) / n_samples
    energy = convolve(data**2, window)
    return energy.reshape(traces.shape)
>>>>>>> d8d3d1a6
<|MERGE_RESOLUTION|>--- conflicted
+++ resolved
@@ -28,28 +28,7 @@
     """
     data = traces.astype(np.float).reshape(-1, traces.shape[-1])
     n_samples = int(duration / dt)
-<<<<<<< HEAD
-
-    window = np.ones(n_samples)
-
-    if np.ndim(signal) == 1:
-        # Compute the sliding average using a convolution
-        energy_data = fftconvolve(signal, window, mode='same') \
-                     / n_samples
-
-    elif np.ndim(signal) == 2:
-        for trace in range(signal.shape[1]):
-            energy_data[:, trace] = fftconvolve(signal[:, trace],
-                                                 window,
-                                                 mode='same') \
-                                     / n_samples
-
-    else:
-        raise ValueError('Array must be 1D or 2D')
-
-    return energy_data
-=======
     window = np.ones(n_samples) / n_samples
     energy = convolve(data**2, window)
     return energy.reshape(traces.shape)
->>>>>>> d8d3d1a6
+  