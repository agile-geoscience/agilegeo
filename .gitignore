*.py[cod]

<<<<<<< HEAD
.DS_Store
=======
*.code-workspace
>>>>>>> eb49693a

# C extensions
*.so

# Packages
*.egg
*.egg-info
dist
build
eggs
parts
bin
var
sdist
develop-eggs
.installed.cfg
lib
lib64

docs/_build/
docs/_generated
docs/api

# Installer logs
pip-log.txt

# Unit test / coverage reports
.coverage
.tox
nosetests.xml

# Translations
*.mo

# Mr Developer
.mr.developer.cfg
.project
.pydevproject<|MERGE_RESOLUTION|>--- conflicted
+++ resolved
@@ -1,10 +1,7 @@
 *.py[cod]
 
-<<<<<<< HEAD
 .DS_Store
-=======
 *.code-workspace
->>>>>>> eb49693a
 
 # C extensions
 *.so
